// Copyright (c) Microsoft Corporation.
// Licensed under the MIT license.

pub mod memory;

//======================================================================================================================
// Imports
//======================================================================================================================

use self::memory::{
    consts::DEFAULT_MAX_BODY_SIZE,
    MemoryManager,
};
use crate::{
    demikernel::config::Config,
    expect_some,
    inetstack::protocols::ethernet2::MIN_PAYLOAD_SIZE,
    runtime::{
        fail::Fail,
        libdpdk::{
            rte_delay_us_block,
            rte_eal_init,
            rte_eth_conf,
            rte_eth_dev_configure,
            rte_eth_dev_count_avail,
            rte_eth_dev_get_mtu,
            rte_eth_dev_info_get,
            rte_eth_dev_is_valid_port,
            rte_eth_dev_set_mtu,
            rte_eth_dev_start,
            rte_eth_find_next_owned_by,
            rte_eth_link,
            rte_eth_link_get_nowait,
            rte_eth_macaddr_get,
            rte_eth_promiscuous_enable,
            rte_eth_rss_ip,
            rte_eth_rx_burst,
            rte_eth_rx_mq_mode_RTE_ETH_MQ_RX_RSS as RTE_ETH_MQ_RX_RSS,
            rte_eth_rx_offload_tcp_cksum,
            rte_eth_rx_offload_udp_cksum,
            rte_eth_rx_queue_setup,
            rte_eth_rxconf,
            rte_eth_tx_burst,
            rte_eth_tx_mq_mode_RTE_ETH_MQ_TX_NONE as RTE_ETH_MQ_TX_NONE,
            rte_eth_tx_offload_multi_segs,
            rte_eth_tx_offload_tcp_cksum,
            rte_eth_tx_offload_udp_cksum,
            rte_eth_tx_queue_setup,
            rte_eth_txconf,
            rte_ether_addr,
            rte_mbuf,
            rte_pktmbuf_chain,
            RTE_ETHER_MAX_JUMBO_FRAME_LEN,
            RTE_ETHER_MAX_LEN,
            RTE_ETH_DEV_NO_OWNER,
            RTE_ETH_LINK_FULL_DUPLEX,
            RTE_ETH_LINK_UP,
            RTE_PKTMBUF_HEADROOM,
        },
        memory::DemiBuffer,
        network::{
            consts::RECEIVE_BATCH_SIZE,
            types::MacAddress,
            NetworkRuntime,
            PacketBuf,
        },
        SharedObject,
    },
    timer,
};
use ::arrayvec::ArrayVec;
use ::std::mem;

use ::std::{
    ffi::CString,
    mem::MaybeUninit,
    net::Ipv4Addr,
    ops::{
        Deref,
        DerefMut,
    },
    time::Duration,
};

//======================================================================================================================
// Structures
//======================================================================================================================

/// DPDK Runtime
pub struct DPDKRuntime {
    mm: MemoryManager,
    port_id: u16,
    link_addr: MacAddress,
    ipv4_addr: Ipv4Addr,
}

#[derive(Clone)]
pub struct SharedDPDKRuntime(SharedObject<DPDKRuntime>);

//======================================================================================================================
// Associate Functions
//======================================================================================================================

/// Associate Functions for DPDK Runtime
impl SharedDPDKRuntime {
    /// Initializes DPDK.
    fn initialize_dpdk(
        eal_init_args: &[CString],
        use_jumbo_frames: bool,
        mtu: u16,
        tcp_checksum_offload: bool,
        udp_checksum_offload: bool,
    ) -> Result<(MemoryManager, u16, MacAddress), Fail> {
        std::env::set_var("MLX5_SHUT_UP_BF", "1");
        std::env::set_var("MLX5_SINGLE_THREADED", "1");
        std::env::set_var("MLX4_SINGLE_THREADED", "1");
        let eal_init_refs = eal_init_args.iter().map(|s| s.as_ptr() as *mut u8).collect::<Vec<_>>();
        let ret: libc::c_int = unsafe { rte_eal_init(eal_init_refs.len() as i32, eal_init_refs.as_ptr() as *mut _) };
        if ret < 0 {
            let rte_errno: libc::c_int = unsafe { dpdk_rs::rte_errno() };
            let cause: String = format!("EAL initialization failed (rte_errno={:?})", rte_errno);
            error!("initialize_dpdk(): {}", cause);
            return Err(Fail::new(libc::EIO, &cause));
        }
        let nb_ports: u16 = unsafe { rte_eth_dev_count_avail() };
        if nb_ports == 0 {
            return Err(Fail::new(libc::EIO, "No ethernet ports available"));
        }
        trace!("DPDK reports that {} ports (interfaces) are available.", nb_ports);

        let max_body_size: usize = if use_jumbo_frames {
            (RTE_ETHER_MAX_JUMBO_FRAME_LEN + RTE_PKTMBUF_HEADROOM) as usize
        } else {
            DEFAULT_MAX_BODY_SIZE
        };

        let memory_manager = match MemoryManager::new(max_body_size) {
            Ok(manager) => manager,
            Err(e) => {
                let cause: String = format!("Failed to set up memory manager: {:?}", e);
                error!("initialize_dpdk(): {}", cause);
                return Err(Fail::new(libc::EIO, &cause));
            },
        };

        let owner: u64 = RTE_ETH_DEV_NO_OWNER as u64;
        let port_id: u16 = unsafe { rte_eth_find_next_owned_by(0, owner) as u16 };
        Self::initialize_dpdk_port(
            port_id,
            &memory_manager,
            use_jumbo_frames,
            mtu,
            tcp_checksum_offload,
            udp_checksum_offload,
        )?;

        // TODO: Where is this function?
        // if unsafe { rte_lcore_count() } > 1 {
        //     eprintln!("WARNING: Too many lcores enabled. Only 1 used.");
        // }

        let local_link_addr: MacAddress = unsafe {
            let mut m: MaybeUninit<rte_ether_addr> = MaybeUninit::zeroed();
            // TODO: Why does bindgen say this function doesn't return an int?
            rte_eth_macaddr_get(port_id, m.as_mut_ptr());
            MacAddress::new(m.assume_init().addr_bytes)
        };
        if local_link_addr.is_nil() || !local_link_addr.is_unicast() {
            let cause: String = format!("Invalid mac address: {:?}", local_link_addr);
            error!("initialize_dpdk(): {}", cause);
            return Err(Fail::new(libc::EINVAL, &cause));
        }

        Ok((memory_manager, port_id, local_link_addr))
    }

    /// Initializes a DPDK port.
    fn initialize_dpdk_port(
        port_id: u16,
        memory_manager: &MemoryManager,
        use_jumbo_frames: bool,
        mtu: u16,
        tcp_checksum_offload: bool,
        udp_checksum_offload: bool,
    ) -> Result<(), Fail> {
        let rx_rings: u16 = 1;
        let tx_rings: u16 = 1;
        let rx_ring_size: u16 = 2048;
        let tx_ring_size: u16 = 2048;
        let nb_rxd: u16 = rx_ring_size;
        let nb_txd: u16 = tx_ring_size;

        let rx_pthresh: u8 = 8;
        let rx_hthresh: u8 = 8;
        let rx_wthresh: u8 = 0;

        let tx_pthresh: u8 = 0;
        let tx_hthresh: u8 = 0;
        let tx_wthresh: u8 = 0;

        let dev_info: dpdk_rs::rte_eth_dev_info = unsafe {
            let mut d: MaybeUninit<dpdk_rs::rte_eth_dev_info> = MaybeUninit::zeroed();
            rte_eth_dev_info_get(port_id, d.as_mut_ptr());
            d.assume_init()
        };

        println!("dev_info: {:?}", dev_info);
        let mut port_conf: rte_eth_conf = unsafe { MaybeUninit::zeroed().assume_init() };
        port_conf.rxmode.max_lro_pkt_size = if use_jumbo_frames {
            RTE_ETHER_MAX_JUMBO_FRAME_LEN
        } else {
            RTE_ETHER_MAX_LEN
        };
        if tcp_checksum_offload {
            port_conf.rxmode.offloads |= unsafe { rte_eth_rx_offload_tcp_cksum() as u64 };
        }
        if udp_checksum_offload {
            port_conf.rxmode.offloads |= unsafe { rte_eth_rx_offload_udp_cksum() as u64 };
        }
        port_conf.rxmode.mq_mode = RTE_ETH_MQ_RX_RSS;
        port_conf.rx_adv_conf.rss_conf.rss_hf = unsafe { rte_eth_rss_ip() as u64 } | dev_info.flow_type_rss_offloads;

        port_conf.txmode.mq_mode = RTE_ETH_MQ_TX_NONE;
        if tcp_checksum_offload {
            port_conf.txmode.offloads |= unsafe { rte_eth_tx_offload_tcp_cksum() as u64 };
        }
        if udp_checksum_offload {
            port_conf.txmode.offloads |= unsafe { rte_eth_tx_offload_udp_cksum() as u64 };
        }
        port_conf.txmode.offloads |= unsafe { rte_eth_tx_offload_multi_segs() as u64 };

        let mut rx_conf: rte_eth_rxconf = unsafe { MaybeUninit::zeroed().assume_init() };
        rx_conf.rx_thresh.pthresh = rx_pthresh;
        rx_conf.rx_thresh.hthresh = rx_hthresh;
        rx_conf.rx_thresh.wthresh = rx_wthresh;
        rx_conf.rx_free_thresh = 32;

        let mut tx_conf: rte_eth_txconf = unsafe { MaybeUninit::zeroed().assume_init() };
        tx_conf.tx_thresh.pthresh = tx_pthresh;
        tx_conf.tx_thresh.hthresh = tx_hthresh;
        tx_conf.tx_thresh.wthresh = tx_wthresh;
        tx_conf.tx_free_thresh = 32;

        if unsafe { rte_eth_dev_configure(port_id, rx_rings, tx_rings, &port_conf as *const _) } != 0 {
            let cause: String = format!("Failed to configure ethernet device");
            error!("initialize_dpdk_port(): {}", cause);
            return Err(Fail::new(libc::EIO, &cause));
        }

        unsafe {
            if rte_eth_dev_set_mtu(port_id, mtu) != 0 {
                let cause: String = format!("Failed to set mtu {:?}", mtu);
                error!("initialize_dpdk_port(): {}", cause);
                return Err(Fail::new(libc::EIO, &cause));
            }
            let mut dpdk_mtu: u16 = 0u16;
            if (rte_eth_dev_get_mtu(port_id, &mut dpdk_mtu as *mut _)) != 0 {
                let cause: String = format!("Failed to get mtu");
                error!("initialize_dpdk_port(): {}", cause);
                return Err(Fail::new(libc::EIO, &cause));
            }
            if dpdk_mtu != mtu {
                let cause: String = format!("Failed to set MTU to {}, got back {}", mtu, dpdk_mtu);
                error!("initialize_dpdk_port(): {}", cause);
                return Err(Fail::new(libc::EIO, &cause));
            }
        }

        let socket_id: u32 = 0;

        unsafe {
            for i in 0..rx_rings {
                if rte_eth_rx_queue_setup(
                    port_id,
                    i,
                    nb_rxd,
                    socket_id,
                    &rx_conf as *const _,
                    memory_manager.body_pool(),
                ) != 0
                {
                    let cause: String = format!("Failed to set up rx queue");
                    error!("initialize_dpdk_port(): {}", cause);
                    return Err(Fail::new(libc::EIO, &cause));
                }
            }
            for i in 0..tx_rings {
                if rte_eth_tx_queue_setup(port_id, i, nb_txd, socket_id, &tx_conf as *const _) != 0 {
                    let cause: String = format!("Failed to set up tx ring {:?}", i);
                    error!("initialize_dpdk_port(): {}", cause);
                    return Err(Fail::new(libc::EIO, &cause));
                }
            }
            if rte_eth_dev_start(port_id) != 0 {
                let cause: String = format!("Failed to set up ethernet device");
                error!("initialize_dpdk_port(): {}", cause);
                return Err(Fail::new(libc::EIO, &cause));
            }
            rte_eth_promiscuous_enable(port_id);
        }

        if unsafe { rte_eth_dev_is_valid_port(port_id) } == 0 {
            let cause: String = format!("Invalid port id");
            error!("initialize_dpdk_port(): {}", cause);
            return Err(Fail::new(libc::EIO, &cause));
        }

        let sleep_duration: Duration = Duration::from_millis(100);
        let mut retry_count: i32 = 90;

        loop {
            unsafe {
                let mut link: MaybeUninit<rte_eth_link> = MaybeUninit::zeroed();
                rte_eth_link_get_nowait(port_id, link.as_mut_ptr());
                let link: rte_eth_link = link.assume_init();
                if link.link_status() as u32 == RTE_ETH_LINK_UP {
                    let duplex: &str = if link.link_duplex() as u32 == RTE_ETH_LINK_FULL_DUPLEX {
                        "full"
                    } else {
                        "half"
                    };
                    eprintln!(
                        "Port {} Link Up - speed {} Mbps - {} duplex",
                        port_id, link.link_speed, duplex
                    );
                    break;
                }
                rte_delay_us_block(sleep_duration.as_micros() as u32);
            }
            if retry_count == 0 {
                let cause: String = format!("Link never came up");
                error!("initialize_dpdk_port(): {}", cause);
                return Err(Fail::new(libc::EIO, &cause));
            }
            retry_count -= 1;
        }

        Ok(())
    }

    pub fn get_link_addr(&self) -> MacAddress {
        self.link_addr
    }

    pub fn get_ip_addr(&self) -> Ipv4Addr {
        self.ipv4_addr
    }
}

//======================================================================================================================
// Imports
//======================================================================================================================

impl Deref for SharedDPDKRuntime {
    type Target = DPDKRuntime;

    fn deref(&self) -> &Self::Target {
        self.0.deref()
    }
}

impl DerefMut for SharedDPDKRuntime {
    fn deref_mut(&mut self) -> &mut Self::Target {
        self.0.deref_mut()
    }
}

/// Network Runtime Trait Implementation for DPDK Runtime
impl NetworkRuntime for SharedDPDKRuntime {
    fn new(config: &Config) -> Result<Self, Fail> {
        let tcp_offload: Option<bool> = match config.tcp_checksum_offload() {
            Ok(offload) => Some(offload),
            Err(_) => {
                warn!("No setting for TCP checksum offload. Turning off by default.");
                None
            },
        };

        let udp_offload: Option<bool> = match config.udp_checksum_offload() {
            Ok(offload) => Some(offload),
            Err(_) => {
                warn!("No setting for UDP checksum offload. Turning off by default.");
                None
            },
        };

        let (mm, port_id, link_addr): (MemoryManager, u16, MacAddress) = Self::initialize_dpdk(
            &config.eal_init_args()?,
            config.enable_jumbo_frames()?,
            config.mtu()?,
            tcp_offload.unwrap_or(false),
            udp_offload.unwrap_or(false),
        )?;

        Ok(Self(SharedObject::<DPDKRuntime>::new(DPDKRuntime {
            mm,
            port_id,
            link_addr,
            ipv4_addr: config.local_ipv4_addr()?,
        })))
    }

    fn transmit(&mut self, buf: Box<dyn PacketBuf>) {
        timer!("catnip::runtime::transmit");

        // TODO: Consider an important optimization here: If there is data in this packet (i.e. not just headers), and
        // that data is in a DPDK-owned mbuf, and there is "headroom" in that mbuf to hold the packet headers, just
        // prepend the headers into that mbuf and save the extra header mbuf allocation that we currently always do.

        // TODO: cleanup unwrap() and expect() from this code when this function returns a Result.

        // Alloc header mbuf, check header size.
        // Serialize header.
        // Decide if we can inline the data --
        //   1) How much space is left?
        //   2) Is the body small enough?
        // If we can inline, copy and return.
        // If we can't inline...
        //   1) See if the body is managed => take
        //   2) Not managed => alloc body
        // Chain body buffer.

        // First, allocate a header mbuf and write the header into it.
        let mut header_mbuf: DemiBuffer = match self.mm.alloc_header_mbuf() {
            Ok(mbuf) => mbuf,
            Err(e) => panic!("failed to allocate header mbuf: {:?}", e.cause),
        };
        let header_size = buf.header_size();
        assert!(header_size <= header_mbuf.len());
        buf.write_header(&mut header_mbuf[..header_size]);

        if let Some(body) = buf.take_body() {
            // Next, see how much space we have remaining and inline the body if we have room.
            let inline_space = header_mbuf.len() - header_size;

            // Chain a buffer.
            if body.len() > inline_space {
                assert!(header_size + body.len() >= MIN_PAYLOAD_SIZE);

                // We're only using the header_mbuf for, well, the header.
                header_mbuf.trim(header_mbuf.len() - header_size).unwrap();

                // Get the body mbuf.
                let body_mbuf: *mut rte_mbuf = if body.is_dpdk_allocated() {
                    // The body is already stored in an MBuf, just extract it from the DemiBuffer.
                    expect_some!(body.into_mbuf(), "'body' should be DPDK-allocated")
                } else {
                    // The body is not dpdk-allocated, allocate a DPDKBuffer and copy the body into it.
                    let mut mbuf: DemiBuffer = match self.mm.alloc_body_mbuf() {
                        Ok(mbuf) => mbuf,
                        Err(e) => panic!("failed to allocate body mbuf: {:?}", e.cause),
                    };
                    assert!(mbuf.len() >= body.len());
                    mbuf[..body.len()].copy_from_slice(&body[..]);
                    mbuf.trim(mbuf.len() - body.len()).unwrap();
                    expect_some!(mbuf.into_mbuf(), "mbuf should not be empty")
                };

                let mut header_mbuf_ptr: *mut rte_mbuf =
                    expect_some!(header_mbuf.into_mbuf(), "mbuf should not be empty");
                // Safety: rte_pktmbuf_chain is a FFI that is safe to call as both of its args are valid MBuf pointers.
                unsafe {
                    // Attach the body MBuf onto the header MBuf's buffer chain.
                    assert_eq!(rte_pktmbuf_chain(header_mbuf_ptr, body_mbuf), 0);
                }
                let num_sent = unsafe { rte_eth_tx_burst(self.port_id, 0, &mut header_mbuf_ptr, 1) };
                assert_eq!(num_sent, 1);
            }
            // Otherwise, write in the inline space.
            else {
                let body_buf = &mut header_mbuf[header_size..(header_size + body.len())];
                body_buf.copy_from_slice(&body[..]);

                if header_size + body.len() < MIN_PAYLOAD_SIZE {
                    let padding_bytes = MIN_PAYLOAD_SIZE - (header_size + body.len());
                    let padding_buf = &mut header_mbuf[(header_size + body.len())..][..padding_bytes];
                    for byte in padding_buf {
                        *byte = 0;
                    }
                }

                let frame_size = std::cmp::max(header_size + body.len(), MIN_PAYLOAD_SIZE);
                header_mbuf.trim(header_mbuf.len() - frame_size).unwrap();

                let mut header_mbuf_ptr: *mut rte_mbuf = expect_some!(header_mbuf.into_mbuf(), "mbuf cannot be empty");
                let num_sent = unsafe { rte_eth_tx_burst(self.port_id, 0, &mut header_mbuf_ptr, 1) };
                assert_eq!(num_sent, 1);
            }
        }
        // No body on our packet, just send the headers.
        else {
            if header_size < MIN_PAYLOAD_SIZE {
                let padding_bytes = MIN_PAYLOAD_SIZE - header_size;
                let padding_buf = &mut header_mbuf[header_size..][..padding_bytes];
                for byte in padding_buf {
                    *byte = 0;
                }
            }
            let frame_size = std::cmp::max(header_size, MIN_PAYLOAD_SIZE);
            header_mbuf.trim(header_mbuf.len() - frame_size).unwrap();
            let mut header_mbuf_ptr: *mut rte_mbuf = expect_some!(header_mbuf.into_mbuf(), "mbuf cannot be empty");
            let num_sent = unsafe { rte_eth_tx_burst(self.port_id, 0, &mut header_mbuf_ptr, 1) };
            assert_eq!(num_sent, 1);
        }
    }

    fn receive(&mut self) -> ArrayVec<DemiBuffer, RECEIVE_BATCH_SIZE> {
        timer!("catnip::runtime::receive");
<<<<<<< HEAD
        let mut out = ArrayVec::new();
=======
>>>>>>> 73d906dc

        let mut out = ArrayVec::new();
        let mut packets: [*mut rte_mbuf; RECEIVE_BATCH_SIZE] = unsafe { mem::zeroed() };
        let nb_rx = unsafe { rte_eth_rx_burst(self.port_id, 0, packets.as_mut_ptr(), RECEIVE_BATCH_SIZE as u16) };
        assert!(nb_rx as usize <= RECEIVE_BATCH_SIZE);

        {
            for &packet in &packets[..nb_rx as usize] {
                // Safety: `packet` is a valid pointer to a properly initialized `rte_mbuf` struct.
                let buf: DemiBuffer = unsafe { DemiBuffer::from_mbuf(packet) };
                out.push(buf);
            }
        }

        out
    }
}<|MERGE_RESOLUTION|>--- conflicted
+++ resolved
@@ -506,10 +506,6 @@
 
     fn receive(&mut self) -> ArrayVec<DemiBuffer, RECEIVE_BATCH_SIZE> {
         timer!("catnip::runtime::receive");
-<<<<<<< HEAD
-        let mut out = ArrayVec::new();
-=======
->>>>>>> 73d906dc
 
         let mut out = ArrayVec::new();
         let mut packets: [*mut rte_mbuf; RECEIVE_BATCH_SIZE] = unsafe { mem::zeroed() };
