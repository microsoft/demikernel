--- conflicted
+++ resolved
@@ -1,11 +1,8 @@
 #include "io_queue_api.hh"
 
 #include "memory_queue.hh"
-<<<<<<< HEAD
 #include <dmtr/annot.h>
 #include <dmtr/libos.h>
-=======
->>>>>>> 18652140
 #include <cassert>
 #include <cstdlib>
 #include <dmtr/annot.h>
@@ -313,12 +310,8 @@
             if (NULL != qr_out) {
                 *qr_out = qr;
             }
-<<<<<<< HEAD
             DMTR_OK(dmtr_stop_timer(poll_timer));
-=======
-
             rg0.cancel();
->>>>>>> 18652140
             return 0;
    
    
